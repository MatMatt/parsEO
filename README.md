# parsEO

**parsEO** is a Python package for **parsing and assembling filenames** of satellite data and derived products.  
It also serves as an **authoritative definition of filename structures** through machine-readable JSON schemas.

---

## Features

- **Bidirectional support**:  
  Parse existing product filenames into structured fields, and assemble new filenames from fields.

- **Schema-driven**:  
  Filename rules are defined in JSON schema files under `src/parseo/schemas/`.  
  Adding support for a new product = adding a schema, no Python code changes required.

- **Flexible folder structure**:  
  parsEO does not assume a fixed folder depth. Products can live in arbitrary directory structures,  
  and the schema only describes the filename itself.

- **Extensible**:  
  New Copernicus or Landsat product families can be added by dropping schema definitions into the repo.

---

## Supported Products

Currently included schemas cover:

<<<<<<< HEAD
- **Sentinel missions**: S1, S2, S3, S4, S5P, S6  
- **Landsat**: LT04, LT05, LE07, LC08, LC09  
- **NASA MODIS**: Terra/Aqua MODIS products (see `src/parseo/schemas/nasa/modis`)
=======
- **Sentinel missions**: S1, S2, S3, S4, S5P, S6
- **EUMETSAT missions**: MTG, Metop
- **Landsat**: LT04, LT05, LE07, LC08, LC09
>>>>>>> bd8c3aee
- **Copernicus Land Monitoring Service (CLMS)**:
  - Corine Land Cover (CLC)  
  - High Resolution Water & Snow / Ice (HR-WSI)  
  - High Resolution Vegetation Phenology & Productivity (HR-VPP)
  - High Resolution Layers: Grasslands  
---

## Installation

```bash
pip install parseo
```

For development:

```bash
git clone https://github.com/MatMatt/parsEO.git
cd parsEO
pip install -e .
```

---

## Usage

### Parse a filename

```python
from parseo import parse_auto

name = "S2B_MSIL2A_20241123T224759_N0511_R101_T03VUL_20241123T230829.SAFE"
res = parse_auto(name)

print(res.valid)   # True
print(res.fields)  # structured dict of extracted fields
```

Example for a MODIS product:

```python
name = "MOD09GA.A2021123.h18v04.006.2021132234506.hdf"
res = parse_auto(name)
print(res.fields["platform"])  # MOD
print(res.fields["product"])   # 09
print(res.fields["variant"])   # GA
```

### Assemble a filename

```python
from pathlib import Path
from parseo import assemble

schema_path = Path("src/parseo/schemas/copernicus/sentinel/s2/s2_filename_v1_0_0.json")

fields = {
    "platform": "S2B",
    "sensor": "MSI",
    "processing_level": "L2A",
    "sensing_datetime": "20241123T224759",
    "processing_baseline": "N0511",
    "relative_orbit": "R101",
    "mgrs_tile": "T03VUL",  # MGRS tile (TxxYYY, e.g., T32TNS)
    "generation_datetime": "20241123T230829",
    "extension": "SAFE",
}

filename = assemble(schema_path, fields)
print(filename)
# -> S2B_MSIL2A_20241123T224759_N0511_R101_T03VUL_20241123T230829.SAFE
```

Automatic schema selection:

```python
from parseo import assemble_auto

fields = {
    "platform": "S2B",
    "sensor": "MSI",
    "processing_level": "L2A",
    "sensing_datetime": "20241123T224759",
    "processing_baseline": "N0511",
    "relative_orbit": "R101",
    "mgrs_tile": "T03VUL",
    "generation_datetime": "20241123T230829",
    "extension": "SAFE",
}

filename = assemble_auto(fields)
print(filename)
# -> S2B_MSIL2A_20241123T224759_N0511_R101_T03VUL_20241123T230829.SAFE
```

### Run as a web API

parsEO functions can be exposed through a web service. The example below uses
[FastAPI](https://fastapi.tiangolo.com), which provides an automatic Swagger UI
for trying out the endpoints.

```python
# file: main.py
from fastapi import FastAPI
from parseo import assemble, parse_auto

app = FastAPI()


@app.get("/parse")
def parse_endpoint(name: str):
    res = parse_auto(name)
    return res.model_dump()


@app.post("/assemble")
def assemble_endpoint(schema: str, fields: dict):
    filename = assemble(schema, fields)
    return {"filename": filename}
```

Start the server and open [http://127.0.0.1:8000/docs](http://127.0.0.1:8000/docs)
to access Swagger UI:

```bash
uvicorn main:app --reload
```

The interactive page lets you call `/parse` and `/assemble` directly from the
browser to verify your API.

---

## Command Line Interface

Use the CLI to parse filenames, list available schemas, and assemble filenames from fields.
The `assemble` subcommand relies on the `parseo.assembler` module, which ships with the
standard parseo installation. If you run `parseo assemble` in an environment where this
module was intentionally omitted, the CLI will exit with:

```
The 'assemble' command requires parseo.assembler, which is part of the standard parseo installation.
```

Reinstall parseo with assembler support or provide your own `parseo/assembler.py`
implementing `assemble(schema_path, fields)` to enable this command.

```bash
# Parse a filename
parseo parse S1A_IW_SLC__1SDV_20250105T053021_20250105T053048_A054321_D068F2E_ABC123.SAFE

# List available schemas
parseo list-schemas
# -> CLC
#    LANDSAT
#    S1
#    S2
#    S3
#    S4
#    S5P
#    S6

# Inspect a specific schema
parseo schema-info S2
# -> {
#      "schema_id": "copernicus:sentinel:s2",
#      "description": "Sentinel-2 product filename (MSI sensor, processing levels L1C/L2A; extension optional).",
#      "template": "{platform}_{sensor}{processing_level}_{sensing_datetime}_..._[.{extension}]",
#      "examples": [
#        "S2B_MSIL2A_20241123T224759_N0511_R101_T03VUL_20241123T230829.SAFE",
#        "..."
#      ],
#      "fields": {
#        "platform": {"type": "string", "enum": ["S2A", "S2B", "S2C"], "description": "Spacecraft unit"},
#        "sensor": {"type": "string", "enum": ["MSI"], "description": "Sensor"},
#        ...
#      }
#    }

# Assemble a filename from fields.
# The CLI auto-selects a schema based on the first compulsory field.

# Example: Sentinel-2 SAFE (first field: platform)
parseo assemble \
  platform=S2B sensor=MSI processing_level=L2A sensing_datetime=20241123T224759 \
  processing_baseline=N0511 relative_orbit=R101 mgrs_tile=T03VUL \
  generation_datetime=20241123T230829 extension=SAFE
# -> S2B_MSIL2A_20241123T224759_N0511_R101_T03VUL_20241123T230829.SAFE

# Example: CLMS HR-WSI product (first field: prefix)
parseo assemble \
  prefix=CLMS_WSI product=WIC pixel_spacing=020m tile_id=T33WXP \
  sensing_datetime=20201024T103021 platform=S2B processing_baseline=V100 file_id=WIC extension=tif
# -> CLMS_WSI_WIC_020m_T33WXP_20201024T103021_S2B_V100_WIC.tif
```

# Example: CLMS HR-VPP product (first field: prefix)
parseo assemble \
  prefix=CLMS_VPP product=FAPAR resolution=100m tile_id=T32TNS \
  start_date=20210101 end_date=20210110 version=V100 file_id=FAPAR extension=tif
# -> CLMS_VPP_FAPAR_100m_T32TNS_20210101_20210110_V100_FAPAR.tif
```

---

## Creating a New Filename Schema

Adding support for a new product requires only a JSON schema placed under
`src/parseo/schemas/`. All field definitions live inside the schema file.

1. **Create the product directory**
   - Path: `src/parseo/schemas/<family>/<mission>/<product>/`
   - Add an `index.json` pointing to the active schema file. The `version`
     key in `index.json` is optional; `status` and `file` are required.

2. **Write the versioned schema file**
   - Filename: `<product>_filename_vX_Y_Z.json`
   - Include top-level metadata such as `schema_id`, `schema_version`,
     `stac_version`, optional `stac_extensions`, and a short `description`.

3. **Define fields inline**
   - Add a top-level `"fields"` object. Each field uses JSON Schema
     keywords like `type`, `pattern` or `enum`, plus an optional
     `description`.
   - Mark required fields in a top-level `"required"` array. Any field not
     listed there is optional.

4. **Describe the filename structure**
   - Provide a `"template"` string that arranges fields using `{field}`
     placeholders. Optional parts can be wrapped in square brackets, e.g.,
     `[.{extension}]`.
   - At runtime the template is compiled into a regex by replacing each
     placeholder with the field's pattern or enum values.
   - Placeholder order in the template defines `fields_order` for
     filename assembly.

5. **Provide examples**
   - Include an `"examples"` array showing valid filenames with and without
     optional components.

6. **Maintain versions**
   - When the schema evolves, create a new file with an incremented version
     and update `index.json` to mark it as `current`.

7. **Test the schema**
   - Use `parseo parse <filename>` to check parsing and `parseo assemble`
     with field dictionaries to ensure round-trip consistency.

---

## Contributing

- Add new schemas under `src/parseo/schemas/<product_family>/`
- Include at least one positive example in the schema file
- Run tests with `pytest`

---

## License

This project is licensed under the [European Union Public Licence v1.2](LICENSE.txt).<|MERGE_RESOLUTION|>--- conflicted
+++ resolved
@@ -27,15 +27,10 @@
 
 Currently included schemas cover:
 
-<<<<<<< HEAD
 - **Sentinel missions**: S1, S2, S3, S4, S5P, S6  
 - **Landsat**: LT04, LT05, LE07, LC08, LC09  
-- **NASA MODIS**: Terra/Aqua MODIS products (see `src/parseo/schemas/nasa/modis`)
-=======
-- **Sentinel missions**: S1, S2, S3, S4, S5P, S6
+- **NASA MODIS**: Terra/Aqua MODIS products
 - **EUMETSAT missions**: MTG, Metop
-- **Landsat**: LT04, LT05, LE07, LC08, LC09
->>>>>>> bd8c3aee
 - **Copernicus Land Monitoring Service (CLMS)**:
   - Corine Land Cover (CLC)  
   - High Resolution Water & Snow / Ice (HR-WSI)  

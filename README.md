--- conflicted
+++ resolved
@@ -28,35 +28,18 @@
 
 Currently included schemas cover:
 
-<<<<<<< HEAD
 -   **Sentinel missions**: S1, S2, S3, S4, S5P, S6\
 -   **Landsat**: LT04, LT05, LE07, LC08, LC09\
 -   **NASA MODIS**: Terra/Aqua MODIS products
 -   **EUMETSAT missions**: MTG, Metop
 -   **Copernicus Land Monitoring Service (CLMS)**:
     -   Corine Land Cover (CLC)
-    -   High Resolution Water & Snow / Ice (HR-WSI)
+    -   High Resolution Water, Snow & Ice (HR-WSI)
     -   High Resolution Vegetation Phenology & Productivity (HR-VPP)
     -   High Resolution Layers: Vegetation & Land Cover Characteristics (HRLVLCC)
     -   High Resolution Layers: Non-Vegetated Land Cover Change (HRL NVLCC)
     -   Natura 2000 (N2K) raster and vector
-=======
-- **Sentinel missions**: S1, S2, S3, S4, S5P, S6  
-- **Landsat**: LT04, LT05, LE07, LC08, LC09  
-- **NASA MODIS**: Terra/Aqua MODIS products
-- **EUMETSAT missions**: MTG, Metop
-- **Copernicus Land Monitoring Service (CLMS)**:
-  - Riparian Zones (RZ) vector products
-  - Corine Land Cover (CLC)
-  - High Resolution Water & Snow / Ice (HR-WSI)
-  - High Resolution Vegetation Phenology & Productivity (HR-VPP)
-  - High Resolution Layers: Vegetation & Land Cover Characteristics (HRLVLCC)
-    (Imperviousness, Tree Cover Density, Forest Type, Grassland, Small Woody Features, Water & Wetness)
-  - High Resolution Layers: Non-Vegetated Land Cover Change (HRL NVLCC)
-  - High Resolution Layers: Grasslands
-  - Natura 2000 (N2K) raster and vector
----
->>>>>>> ae8e3b63
+    -   Riparian Zones (RZ) vector products
 
 ## Installation
 

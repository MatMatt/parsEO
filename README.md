--- conflicted
+++ resolved
@@ -148,21 +148,14 @@
 
 ### Discover available schemas
 
-<<<<<<< HEAD
+
 List every schema that ships with parsEO, including its fully qualified `schema_id`, semantic version, lifecycle status, and file location:
-=======
-List every schema that ships with parsEO, including the mission family, semantic version, lifecycle status, and file location:
->>>>>>> 1cc9383b
 
 ``` bash
 parseo list-schemas
 ```
 
-<<<<<<< HEAD
 The command prints a table summarizing all discovered schemas, making it easy to confirm which versions are available before parsing or assembling filenames. The first column shows the complete namespace (for example `copernicus:clms:hrl:vlcc`), so you can see exactly where a product sits inside the Copernicus hierarchy.
-=======
-The command prints a table summarizing all discovered schemas, making it easy to confirm which versions are available before parsing or assembling filenames.
->>>>>>> 1cc9383b
 
 List only the schemas that are marked as `current` with the built-in filter (works on every platform):
 
@@ -170,19 +163,12 @@
 parseo list-schemas --status current
 ```
 
-<<<<<<< HEAD
 To inspect a single family in the summary table, provide the short family name explicitly. You can also pass a namespace prefix to see every schema beneath it:
 
 ``` bash
 parseo list-schemas --family S2
 parseo list-schemas --family copernicus
 parseo list-schemas --family copernicus:clms:hrl
-=======
-To inspect a single family in the summary table, provide the family name explicitly:
-
-``` bash
-parseo list-schemas --family S2
->>>>>>> 1cc9383b
 ```
 
 For the full schema metadata (fields, examples, etc.), use `schema-info`:
@@ -191,7 +177,6 @@
 parseo schema-info S2
 ```
 
-<<<<<<< HEAD
 The JSON response includes the schema's semantic version and lifecycle status so
 you can immediately tell which release you are viewing. To inspect an archived
 version, provide the version number explicitly:
@@ -200,8 +185,6 @@
 parseo schema-info --version 1.0.0 CLC
 ```
 
-=======
->>>>>>> 1cc9383b
 ### Working with specific schema versions
 
 When multiple schema versions are present, parsEO chooses the one whose `status` is `"current"`. If none are marked current, the highest `schema_version` wins. You can inspect historical schemas with `parseo schema-info --version <x.y.z> <family>` and you can always pin a schema by passing `schema_path` to `assemble` or `parse`.

from parseo.parser import parse_auto
from parseo import assemble_auto
import parseo.parser as parser
import pytest
from functools import lru_cache

def test_s2_example():
    name = "S2B_MSIL2A_20241123T224759_N0511_R101_T03VUL_20241123T230829.SAFE"
    res = parse_auto(name)
    assert res is not None
    assert res.fields["platform"] == "S2B"
    assert res.fields["sensor"] == "MSI"
    assert res.fields["processing_level"] == "L2A"
    assert res.fields["sensing_datetime"] == "20241123T224759"
    assert res.fields["processing_baseline"] == "N0511"
    assert res.fields["relative_orbit"] == "R101"

def test_s1_example():
    name = "S1A_IW_SLC__1SDV_20250105T053021_20250105T053048_A054321_D068F2E_ABC123.SAFE"
    res = parse_auto(name)
    assert res is not None
    assert res.fields["platform"] == "S1A"
    assert res.fields["instrument_mode"] == "IW"
    assert res.fields["product_type"] == "SLC_"
    assert res.fields["processing_level"] == "1SD"
    assert res.fields["polarization"] == "V"
    assert res.version == "1.0.0"
    assert res.status == "current"


def test_s3_example():
    name = "S3A_OLCI_L2_20250105T103021_080_SEG01.tif"
    res = parse_auto(name)
    assert res.match_family == "S3"
    assert res.fields["platform"] == "S3A"


def test_near_miss_reports_field():
    name = "S2X_MSIL2A_20241123T224759_N0511_R101_T03VUL_20241123T230829.SAFE"
    with pytest.raises(parser.ParseError) as exc:
        parse_auto(name)
    msg = str(exc.value)
    assert "platform" in msg
    assert "S2X" in msg
    assert "S2A" in msg


def test_schema_paths_cached(monkeypatch):
    calls = {"n": 0}

    original_discover = parser._discover_family_info
    original_discover.cache_clear()

    def counting_discover(pkg: str):
        calls["n"] += 1
        return original_discover(pkg)

    wrapped = lru_cache(maxsize=None)(counting_discover)
    monkeypatch.setattr(parser, "_discover_family_info", wrapped)
    parser._discover_family_info.cache_clear()

    # Two parses should trigger only a single scan of index.json files
    parser.parse_auto("S2B_MSIL2A_20241123T224759_N0511_R101_T03VUL_20241123T230829.SAFE")
    parser.parse_auto("S1A_IW_SLC__1SDV_20250105T053021_20250105T053048_A054321_D068F2E_ABC123.SAFE")

    assert calls["n"] == 1


def test_parse_bom_schema(tmp_path, monkeypatch):
    import json

    schema = {
        "template": "{id}.SAFE",
        "fields": {"id": {"enum": ["ABC"]}},
    }
    bom_path = tmp_path / "bom_schema.json"
    bom_path.write_text("\ufeff" + json.dumps(schema), encoding="utf-8")

    def fake_iter(pkg: str):
        yield bom_path

    monkeypatch.setattr(parser, "_iter_schema_paths", fake_iter)
    parser._get_schema_paths.cache_clear()

    res = parse_auto("ABC.SAFE")
    assert res.valid
    assert res.fields["id"] == "ABC"


def test_malformed_schema_surfaces_error(tmp_path, monkeypatch):
    bad_path = tmp_path / "bad.json"
    bad_path.write_text("not-json", encoding="utf-8")

    def fake_iter(pkg: str):
        yield bad_path

    monkeypatch.setattr(parser, "_iter_schema_paths", fake_iter)
    parser._get_schema_paths.cache_clear()

    with pytest.raises(RuntimeError) as exc:
        parse_auto("whatever.SAFE")
    assert "Expecting value" in str(exc.value)

def test_modis_example():
    parser._get_schema_paths.cache_clear()
    name = "MOD09GA.A2021123.h18v04.006.2021132234506.hdf"
    res = parse_auto(name)
    assert res is not None
    assert res.fields["platform"] == "MOD"
    assert res.fields["product"] == "09"
    assert res.fields["variant"] == "GA"
    assert res.fields["acq_date"] == "A2021123"
    assert res.fields["tile"] == "h18v04"
    assert res.fields["collection"] == "006"
    assert res.fields["proc_date"] == "2021132234506"
    assert res.fields["extension"] == "hdf"


def test_hrvpp_st_example():
    name = "ST_20240101T123045_S2_E15N45-01234_010m_V100_PPI.tif"
    res = parse_auto(name)
    assert res is not None
    assert res.fields["prefix"] == "ST"
    assert res.fields["timestamp"] == "20240101T123045"
    assert res.fields["sensor"] == "S2"
    assert res.fields["tile_id"] == "E15N45-01234"
    assert res.fields["resolution"] == "010m"
    assert res.fields["version"] == "V100"
    assert res.fields["product"] == "PPI"
    assert res.fields["extension"] == "tif"

def test_hrvpp_st_variant():
    name = "ST_20231231T000000_S2_W05S20-98765_030m_V101_PPI.tif"
    res = parse_auto(name)
    assert res.fields["tile_id"] == "W05S20-98765"
    assert res.fields["version"] == "V101"
<<<<<<< HEAD

def test_clms_ccd_example():
    name = "ccd_2015_100m_E042N018_3035_v1_1.tif"
    res = parse_auto(name)
    assert res is not None
    assert res.fields["reference_year"] == "2015"
    assert res.fields["resolution"] == "100m"
    assert res.fields["aoi_code"] == "E042N018"
    assert res.fields["epsg"] == "3035"
    assert res.fields["version"] == "v1"
    assert res.fields["tile"] == "1"
    assert res.fields["extension"] == "tif"


def test_clms_ccd_example_2018():
    name = "ccd_2018_100m_E050N020_3035_v2_2.tif"
    res = parse_auto(name)
    assert res is not None
    assert res.fields["reference_year"] == "2018"
    assert res.fields["resolution"] == "100m"
    assert res.fields["aoi_code"] == "E050N020"
    assert res.fields["epsg"] == "3035"
    assert res.fields["version"] == "v2"
    assert res.fields["tile"] == "2"
    assert res.fields["extension"] == "tif"


def test_clms_n2k_example():
    name = "n2k_2018_100m_E042N018_3035_v1_1.tif"
    res = parse_auto(name)
    assert res is not None
    assert res.fields["prefix"] == "n2k"
    assert res.fields["reference_year"] == "2018"
    assert res.fields["resolution"] == "100m"
    assert res.fields["aoi_code"] == "E042N018"
    assert res.fields["epsg"] == "3035"
    assert res.fields["version"] == "v1"
    assert res.fields["tile"] == "1"
    assert res.fields["extension"] == "tif"


def test_clms_n2k_vector_example():
    name = "n2k_2018_3035_v1.gpkg"
    res = parse_auto(name)
    assert res is not None
    assert res.fields["prefix"] == "n2k"
    assert res.fields["reference_year"] == "2018"
    assert res.fields["epsg"] == "3035"
    assert res.fields["version"] == "v1"
    assert res.fields["extension"] == "gpkg"
=======
>>>>>>> 5142a40a
<|MERGE_RESOLUTION|>--- conflicted
+++ resolved
@@ -133,57 +133,4 @@
     name = "ST_20231231T000000_S2_W05S20-98765_030m_V101_PPI.tif"
     res = parse_auto(name)
     assert res.fields["tile_id"] == "W05S20-98765"
-    assert res.fields["version"] == "V101"
-<<<<<<< HEAD
-
-def test_clms_ccd_example():
-    name = "ccd_2015_100m_E042N018_3035_v1_1.tif"
-    res = parse_auto(name)
-    assert res is not None
-    assert res.fields["reference_year"] == "2015"
-    assert res.fields["resolution"] == "100m"
-    assert res.fields["aoi_code"] == "E042N018"
-    assert res.fields["epsg"] == "3035"
-    assert res.fields["version"] == "v1"
-    assert res.fields["tile"] == "1"
-    assert res.fields["extension"] == "tif"
-
-
-def test_clms_ccd_example_2018():
-    name = "ccd_2018_100m_E050N020_3035_v2_2.tif"
-    res = parse_auto(name)
-    assert res is not None
-    assert res.fields["reference_year"] == "2018"
-    assert res.fields["resolution"] == "100m"
-    assert res.fields["aoi_code"] == "E050N020"
-    assert res.fields["epsg"] == "3035"
-    assert res.fields["version"] == "v2"
-    assert res.fields["tile"] == "2"
-    assert res.fields["extension"] == "tif"
-
-
-def test_clms_n2k_example():
-    name = "n2k_2018_100m_E042N018_3035_v1_1.tif"
-    res = parse_auto(name)
-    assert res is not None
-    assert res.fields["prefix"] == "n2k"
-    assert res.fields["reference_year"] == "2018"
-    assert res.fields["resolution"] == "100m"
-    assert res.fields["aoi_code"] == "E042N018"
-    assert res.fields["epsg"] == "3035"
-    assert res.fields["version"] == "v1"
-    assert res.fields["tile"] == "1"
-    assert res.fields["extension"] == "tif"
-
-
-def test_clms_n2k_vector_example():
-    name = "n2k_2018_3035_v1.gpkg"
-    res = parse_auto(name)
-    assert res is not None
-    assert res.fields["prefix"] == "n2k"
-    assert res.fields["reference_year"] == "2018"
-    assert res.fields["epsg"] == "3035"
-    assert res.fields["version"] == "v1"
-    assert res.fields["extension"] == "gpkg"
-=======
->>>>>>> 5142a40a
+    assert res.fields["version"] == "V101"
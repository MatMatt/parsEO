--- conflicted
+++ resolved
@@ -149,7 +149,15 @@
 def test_clms_hrlvlcc_example():
     name = "CLMS_HRLVLC_IMD_010m_T32TNS_20210101T000000_V100_IMD.tif"
     res = parse_auto(name)
-<<<<<<< HEAD
+    assert res is not None
+    assert res.fields["product"] == "IMD"
+    assert res.fields["tile_id"] == "T32TNS"
+    assert res.fields["sensing_datetime"] == "20210101T000000"
+    assert res.fields["version"] == "V100"
+
+def test_hrl_imperviousness_roundtrip_2024_10m():
+    name = "hrl_IMD_2024_10m_E40N20_EPSG3035_v102_E40N20.tif"
+    res = parse_auto(name)
     assert res.fields["reference_year"] == "2024"
     assert res.fields["resolution"] == "10m"
     assert assemble_auto(res.fields) == name
@@ -165,11 +173,4 @@
     assert res.fields["tile_id"] == "E40N20"
     assert res.fields["version"] == "V100"
     assert res.fields["extension"] == "tif"
-    assert assemble_auto(res.fields) == name
-=======
-    assert res is not None
-    assert res.fields["product"] == "IMD"
-    assert res.fields["tile_id"] == "T32TNS"
-    assert res.fields["sensing_datetime"] == "20210101T000000"
-    assert res.fields["version"] == "V100"
->>>>>>> 493fd82e
+    assert assemble_auto(res.fields) == name
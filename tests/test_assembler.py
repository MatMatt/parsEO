from pathlib import Path

import pytest

from parseo import assemble, assemble_auto, clear_schema_cache, parse_auto


def test_assemble_clms_fsc_schema():
    schema = (
        Path(__file__).resolve().parents[1]
        / "src/parseo/schemas/copernicus/clms/hr-wsi/fsc_filename_v0_0_0.json"
    )
    fields = {
        "prefix": "CLMS_WSI",
        "product": "FSC",
        "pixel_spacing": "020m",
        "tile_id": "T32TNS",
        "sensing_datetime": "20211018T103021",
        "platform": "S2A",
        "version": "V100",
        "file_id": "FSCOG",
        "extension": "tif",
    }
    result = assemble(schema, fields)
    assert result == "CLMS_WSI_FSC_020m_T32TNS_20211018T103021_S2A_V100_FSCOG.tif"


def test_assemble_missing_field_template_schema():
    schema = (
        Path(__file__).resolve().parents[1]
        / "src/parseo/schemas/copernicus/clms/hr-wsi/fsc_filename_v0_0_0.json"
    )
    fields = {
        "prefix": "CLMS_WSI",
        "product": "FSC",
        "pixel_spacing": "020m",
        "tile_id": "T32TNS",
        "sensing_datetime": "20211018T103021",
        # "platform" is intentionally omitted
        "version": "V100",
        "file_id": "FSCOG",
        "extension": "tif",
    }
    msg = r"Missing field 'platform' for schema .*fsc_filename_v0_0_0\.json"
    with pytest.raises(ValueError, match=msg):
        assemble(schema, fields)


def test_assemble_auto_wic_schema():
    fields = {
        "prefix": "CLMS_WSI",
        "product": "WIC",
        "pixel_spacing": "020m",
        "tile_id": "T33WXP",
        "sensing_datetime": "20201024T103021",
        "platform": "S2B",
        "version": "V100",
        "file_id": "WIC",
        "extension": "tif",
    }
    result = assemble_auto(fields)
    assert result == "CLMS_WSI_WIC_020m_T33WXP_20201024T103021_S2B_V100_WIC.tif"


def test_assemble_auto_missing_field_template_schema():
    fields = {
        "prefix": "CLMS_WSI",
        "product": "WIC",
        "pixel_spacing": "020m",
        "tile_id": "T33WXP",
        "sensing_datetime": "20201024T103021",
        # missing "platform"
        "version": "V100",
        "file_id": "WIC",
        "extension": "tif",
    }
    msg = r"Missing field 'platform' for schema .*wic_s2_filename_v0_0_0\.json"
    with pytest.raises(ValueError, match=msg):
        assemble_auto(fields)

def test_assemble_auto_modis_schema():
    fields = {
        "platform": "MOD",
        "product": "09",
        "variant": "GA",
        "acq_date": "A2021123",
        "tile": "h18v04",
        "collection": "006",
        "proc_date": "2021132234506",
        "extension": "hdf",
    }
    result = assemble_auto(fields)
    assert result == "MOD09GA.A2021123.h18v04.006.2021132234506.hdf"

    
def test_assemble_clms_fapar_schema():
    schema = (
        Path(__file__).resolve().parents[1]
        / "src/parseo/schemas/copernicus/clms/hr-vpp/fapar/fapar_filename_v0_0_0.json"
    )
    fields = {
        "prefix": "CLMS_VPP",
        "product": "FAPAR",
        "resolution": "100m",
        "tile_id": "T32TNS",
        "start_date": "20210101",
        "end_date": "20210110",
        "version": "V100",
        "file_id": "FAPAR",
        "extension": "tif",
    }
    result = assemble(schema, fields)
    assert result == "CLMS_VPP_FAPAR_100m_T32TNS_20210101_20210110_V100_FAPAR.tif"


def test_assemble_auto_fapar_schema():
    fields = {
        "prefix": "CLMS_VPP",
        "product": "FAPAR",
        "resolution": "100m",
        "tile_id": "T32TNS",
        "start_date": "20210101",
        "end_date": "20210110",
        "version": "V100",
        "file_id": "FAPAR",
        "extension": "tif",
    }
    result = assemble_auto(fields)
    assert result == "CLMS_VPP_FAPAR_100m_T32TNS_20210101_20210110_V100_FAPAR.tif"

def test_assemble_clms_st_schema():
    schema = (
        Path(__file__).resolve().parents[1]
        / "src/parseo/schemas/copernicus/clms/hr-vpp/st/st_filename_v0_0_0.json"
    )
    fields = {
        "prefix": "ST",
        "timestamp": "20240101T123045",
        "sensor": "S2",
        "tile_id": "E15N45-01234",
        "resolution": "010m",
        "version": "V100",
        "product": "PPI",
        "extension": "tif",
    }
    result = assemble(schema, fields)
    assert result == "ST_20240101T123045_S2_E15N45-01234_010m_V100_PPI.tif"


def test_assemble_auto_st_schema():
    fields = {
        "prefix": "ST",
        "timestamp": "20231231T000000",
        "sensor": "S2",
        "tile_id": "W05S20-98765",
        "resolution": "030m",
        "version": "V101",
        "product": "PPI",
        "extension": "tif",
    }
    result = assemble_auto(fields)
    assert result == "ST_20231231T000000_S2_W05S20-98765_030m_V101_PPI.tif"


def test_assemble_s2_invalid_processing_baseline():
    schema = (
        Path(__file__).resolve().parents[1]
        / "src/parseo/schemas/copernicus/sentinel/s2/s2_filename_v1_0_0.json"
    )
    fields = {
        "platform": "S2A",
        "sensor": "MSI",
        "processing_level": "L1C",
        "sensing_datetime": "20201024T103021",
        "processing_baseline": "N512",  # invalid, should be N followed by 4 digits
        "relative_orbit": "R101",
        "mgrs_tile": "T03VUL",
        "generation_datetime": "20201024T103021",
    }
    with pytest.raises(ValueError):
        assemble(schema, fields)


def test_assemble_s2_invalid_generation_datetime():
    schema = (
        Path(__file__).resolve().parents[1]
        / "src/parseo/schemas/copernicus/sentinel/s2/s2_filename_v1_0_0.json"
    )
    fields = {
        "platform": "S2A",
        "sensor": "MSI",
        "processing_level": "L1C",
        "sensing_datetime": "20201024T103021",
        "processing_baseline": "N0511",
        "relative_orbit": "R101",
        "mgrs_tile": "T03VUL",
        "generation_datetime": "20201024",  # invalid format
    }
    with pytest.raises(ValueError):
        assemble(schema, fields)


def test_clear_schema_cache(tmp_path):
    clear_schema_cache()
    schema = tmp_path / "schema.json"
    schema.write_text('{"fields_order": ["a", "b"], "joiner": "_"}')
    fields = {"a": "x", "b": "y"}

    assert assemble(schema, fields) == "x_y"

    schema.write_text('{"fields_order": ["a", "b"], "joiner": "-"}')

    # Cached schema remains in effect
    assert assemble(schema, fields) == "x_y"

    clear_schema_cache()
    assert assemble(schema, fields) == "x-y"

def test_assemble_clms_hrlvlcc_schema():
    schema = (
        Path(__file__).resolve().parents[1]
        / "src/parseo/schemas/copernicus/clms/hrlvlcc/hrlvlcc_filename_v0_0_0.json"
    )
    fields = {
        "prefix": "CLMS_HRLVLC",
        "product": "IMD",
        "resolution": "010m",
        "tile_id": "T32TNS",
        "sensing_datetime": "20210101T000000",
        "version": "V100",
        "file_id": "IMD",
        "extension": "tif",
    }
    result = assemble(schema, fields)
    assert result == "CLMS_HRLVLC_IMD_010m_T32TNS_20210101T000000_V100_IMD.tif"


def test_assemble_auto_hrlvlcc_schema():
    fields = {
        "prefix": "CLMS_HRLVLC",
        "product": "IMD",
        "resolution": "010m",
        "tile_id": "T32TNS",
        "sensing_datetime": "20210101T000000",
        "version": "V100",
        "file_id": "IMD",
        "extension": "tif",
    }
    result = assemble_auto(fields)
<<<<<<< HEAD
    assert result == "ccd_2018_100m_E050N020_3035_v2_2.tif"


def test_assemble_clms_n2k_schema():
    name = "n2k_2018_100m_E042N018_3035_v1_1.tif"
    schema = (
        Path(__file__).resolve().parents[1]
        / "src/parseo/schemas/copernicus/clms/n2k/n2k_filename_v1_0_0.json"
    )
    fields = parse_auto(name).fields
    result = assemble(schema, fields)
    assert result == name


def test_assemble_auto_n2k_schema():
    fields = {
        "prefix": "n2k",
        "reference_year": "2018",
        "resolution": "100m",
        "aoi_code": "E042N018",
        "epsg": "3035",
        "version": "v1",
        "tile": "1",
        "extension": "tif",
    }
    result = assemble_auto(fields)
    assert result == "n2k_2018_100m_E042N018_3035_v1_1.tif"


def test_assemble_clms_n2k_vector_schema():
    name = "n2k_2018_3035_v1.gpkg"
    schema = (
        Path(__file__).resolve().parents[1]
        / "src/parseo/schemas/copernicus/clms/n2k/n2k_vector_filename_v1_0_0.json"
    )
    fields = parse_auto(name).fields
    result = assemble(schema, fields)
    assert result == name


def test_assemble_auto_n2k_vector_schema():
    fields = {
        "prefix": "n2k",
        "reference_year": "2018",
        "epsg": "3035",
        "version": "v1",
        "extension": "gpkg",
    }
    result = assemble_auto(fields)
    assert result == "n2k_2018_3035_v1.gpkg"
=======
    assert result == "CLMS_HRLVLC_IMD_010m_T32TNS_20210101T000000_V100_IMD.tif"
>>>>>>> 5142a40a
<|MERGE_RESOLUTION|>--- conflicted
+++ resolved
@@ -247,8 +247,7 @@
         "extension": "tif",
     }
     result = assemble_auto(fields)
-<<<<<<< HEAD
-    assert result == "ccd_2018_100m_E050N020_3035_v2_2.tif"
+    assert result == "CLMS_HRLVLC_IMD_010m_T32TNS_20210101T000000_V100_IMD.tif"
 
 
 def test_assemble_clms_n2k_schema():
@@ -298,6 +297,3 @@
     }
     result = assemble_auto(fields)
     assert result == "n2k_2018_3035_v1.gpkg"
-=======
-    assert result == "CLMS_HRLVLC_IMD_010m_T32TNS_20210101T000000_V100_IMD.tif"
->>>>>>> 5142a40a

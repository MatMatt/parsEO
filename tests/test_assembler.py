--- conflicted
+++ resolved
@@ -216,87 +216,3 @@
 
     clear_schema_cache()
     assert assemble(schema, fields) == "x-y"
-
-<<<<<<< HEAD
-def test_assemble_hrl_tcd_schema():
-    schema = (
-        Path(__file__).resolve().parents[1]
-        / "src/parseo/schemas/copernicus/clms/hrl/tcd/tcd_filename_v1_0_0.json"
-    )
-    fields = {
-        "product_code": "TCD",
-        "reference_year": "2018",
-        "resolution": "010m",
-        "aoi_code": "E042N18",
-        "epsg": "EPSG3035",
-        "version": "100",
-        "tile": "E042N18",
-        "extension": "tif",
-    }
-    result = assemble(schema, fields)
-    assert result == "hrl_TCD_2018_010m_E042N18_EPSG3035_v100_E042N18.tif"
-
-
-def test_assemble_auto_hrl_tcd_schema():
-    fields = {
-        "product_code": "TCD",
-        "reference_year": "2018",
-        "resolution": "010m",
-        "aoi_code": "E042N18",
-        "epsg": "EPSG3035",
-        "version": "100",
-        "tile": "E042N18",
-        "extension": "tif",
-    }
-    result = assemble_auto(fields)
-    assert result == "hrl_TCD_2018_010m_E042N18_EPSG3035_v100_E042N18.tif"
-=======
-def test_assemble_clms_ccd_schema():
-    name = "ccd_2015_100m_E042N018_3035_v1_1.tif"
-    schema = (
-        Path(__file__).resolve().parents[1]
-        / "src/parseo/schemas/copernicus/clms/ccd/ccd_filename_v1_0_0.json"
-    )
-    fields = parse_auto(name).fields
-    result = assemble(schema, fields)
-    assert result == name
-
-
-def test_assemble_auto_ccd_schema():
-    fields = {
-        "reference_year": "2015",
-        "resolution": "100m",
-        "aoi_code": "E042N018",
-        "epsg": "3035",
-        "version": "v1",
-        "tile": "1",
-        "extension": "tif",
-    }
-    result = assemble_auto(fields)
-    assert result == "ccd_2015_100m_E042N018_3035_v1_1.tif"
-
-
-def test_assemble_clms_ccd_schema_2018():
-    name = "ccd_2018_100m_E050N020_3035_v2_2.tif"
-    schema = (
-        Path(__file__).resolve().parents[1]
-        / "src/parseo/schemas/copernicus/clms/ccd/ccd_filename_v1_0_0.json"
-    )
-    fields = parse_auto(name).fields
-    result = assemble(schema, fields)
-    assert result == name
-
-
-def test_assemble_auto_ccd_schema_2018():
-    fields = {
-        "reference_year": "2018",
-        "resolution": "100m",
-        "aoi_code": "E050N020",
-        "epsg": "3035",
-        "version": "v2",
-        "tile": "2",
-        "extension": "tif",
-    }
-    result = assemble_auto(fields)
-    assert result == "ccd_2018_100m_E050N020_3035_v2_2.tif"
->>>>>>> be13aa09

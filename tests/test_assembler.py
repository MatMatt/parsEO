from pathlib import Path

from parseo import assemble, assemble_auto


def test_assemble_clms_fsc_schema():
    schema = (
        Path(__file__).resolve().parents[1]
        / "src/parseo/schemas/copernicus/clms/hr-wsi/fsc_filename_v0_0_0.json"
    )
    fields = {
        "prefix": "CLMS_WSI",
        "product": "FSC",
        "pixel_spacing": "020m",
        "tile_id": "T32TNS",
        "sensing_datetime": "20211018T103021",
        "platform": "S2A",
        "version": "V100",
        "file_id": "FSCOG",
        "extension": "tif",
    }
    result = assemble(schema, fields)
    assert result == "CLMS_WSI_FSC_020m_T32TNS_20211018T103021_S2A_V100_FSCOG.tif"


def test_assemble_auto_wic_schema():
    fields = {
        "prefix": "CLMS_WSI",
        "product": "WIC",
        "pixel_spacing": "020m",
        "tile_id": "T33WXP",
        "sensing_datetime": "20201024T103021",
        "platform": "S2B",
        "version": "V100",
        "file_id": "WIC",
        "extension": "tif",
    }
    result = assemble_auto(fields)
    assert result == "CLMS_WSI_WIC_020m_T33WXP_20201024T103021_S2B_V100_WIC.tif"

<<<<<<< HEAD
def test_assemble_auto_modis_schema():
    fields = {
        "platform": "MOD",
        "product": "09",
        "variant": "GA",
        "acq_date": "A2021123",
        "tile": "h18v04",
        "collection": "006",
        "proc_date": "2021132234506",
        "extension": "hdf",
    }
    result = assemble_auto(fields)
    assert result == "MOD09GA.A2021123.h18v04.006.2021132234506.hdf"
=======
def test_assemble_clms_fapar_schema():
    schema = (
        Path(__file__).resolve().parents[1]
        / "src/parseo/schemas/copernicus/clms/hr-vpp/fapar_filename_v0_0_0.json"
    )
    fields = {
        "prefix": "CLMS_VPP",
        "product": "FAPAR",
        "resolution": "100m",
        "tile_id": "T32TNS",
        "start_date": "20210101",
        "end_date": "20210110",
        "version": "V100",
        "file_id": "FAPAR",
        "extension": "tif",
    }
    result = assemble(schema, fields)
    assert result == "CLMS_VPP_FAPAR_100m_T32TNS_20210101_20210110_V100_FAPAR.tif"


def test_assemble_auto_fapar_schema():
    fields = {
        "prefix": "CLMS_VPP",
        "product": "FAPAR",
        "resolution": "100m",
        "tile_id": "T32TNS",
        "start_date": "20210101",
        "end_date": "20210110",
        "version": "V100",
        "file_id": "FAPAR",
        "extension": "tif",
    }
    result = assemble_auto(fields)
    assert result == "CLMS_VPP_FAPAR_100m_T32TNS_20210101_20210110_V100_FAPAR.tif"
>>>>>>> bd8c3aee
<|MERGE_RESOLUTION|>--- conflicted
+++ resolved
@@ -38,7 +38,6 @@
     result = assemble_auto(fields)
     assert result == "CLMS_WSI_WIC_020m_T33WXP_20201024T103021_S2B_V100_WIC.tif"
 
-<<<<<<< HEAD
 def test_assemble_auto_modis_schema():
     fields = {
         "platform": "MOD",
@@ -52,7 +51,8 @@
     }
     result = assemble_auto(fields)
     assert result == "MOD09GA.A2021123.h18v04.006.2021132234506.hdf"
-=======
+
+    
 def test_assemble_clms_fapar_schema():
     schema = (
         Path(__file__).resolve().parents[1]
@@ -86,5 +86,4 @@
         "extension": "tif",
     }
     result = assemble_auto(fields)
-    assert result == "CLMS_VPP_FAPAR_100m_T32TNS_20210101_20210110_V100_FAPAR.tif"
->>>>>>> bd8c3aee
+    assert result == "CLMS_VPP_FAPAR_100m_T32TNS_20210101_20210110_V100_FAPAR.tif"
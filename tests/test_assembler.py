--- conflicted
+++ resolved
@@ -128,66 +128,6 @@
     result = assemble_auto(fields)
     assert result == "CLMS_VPP_FAPAR_100m_T32TNS_20210101_20210110_V100_FAPAR.tif"
 
-
-<<<<<<< HEAD
-def test_assemble_hrvpp_vi_ndvi_schema():
-    schema = (
-        Path(__file__).resolve().parents[1]
-        / "src/parseo/schemas/copernicus/clms/hr-vpp/vi/vi_filename_v0_0_0.json"
-    )
-    fields = {
-        "metric": "NDVI",
-        "composite_length": "10D",
-        "resolution": "010m",
-        "tile_id": "T32TNS",
-        "sensing_date": "20240101",
-        "platform": "S2",
-        "version": "V100",
-        "extension": "tif",
-    }
-    result = assemble(schema, fields)
-    assert result == "VPP_NDVI_10D_010m_T32TNS_20240101_S2_V100.tif"
-
-
-def test_assemble_hrvpp_vi_lai_schema():
-    schema = (
-        Path(__file__).resolve().parents[1]
-        / "src/parseo/schemas/copernicus/clms/hr-vpp/vi/vi_filename_v0_0_0.json"
-    )
-    fields = {
-        "metric": "LAI",
-        "composite_length": "10D",
-        "resolution": "010m",
-        "tile_id": "T32TNS",
-        "sensing_date": "20240101",
-        "platform": "S2",
-        "version": "V100",
-        "extension": "tif",
-    }
-    result = assemble(schema, fields)
-    assert result == "VPP_LAI_10D_010m_T32TNS_20240101_S2_V100.tif"
-=======
-def test_assemble_clms_hrlnvlcc_schema():
-    schema = (
-        Path(__file__).resolve().parents[1]
-        / "src/parseo/schemas/copernicus/clms/hrlnvlcc/hrlnvlcc_filename_v0_0_0.json"
-    )
-    fields = {
-        "prefix": "CLMS_HRL",
-        "product": "NVLCC",
-        "resolution": "010m",
-        "tile_id": "T32TNS",
-        "start_date": "20210101",
-        "end_date": "20211231",
-        "version": "V100",
-        "file_id": "NVLCC",
-        "extension": "tif",
-    }
-    result = assemble(schema, fields)
-    assert result == "CLMS_HRL_NVLCC_010m_T32TNS_20210101_20211231_V100_NVLCC.tif"
->>>>>>> e57d4b3b
-
-
 def test_assemble_clms_st_schema():
     schema = (
         Path(__file__).resolve().parents[1]

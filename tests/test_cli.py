import sys
import builtins
import io
import pytest
import json

from parseo import cli
from parseo.parser import list_schemas


def test_cli_assemble_success(capsys):
    sys.argv = [
        "parseo",
        "assemble",
        "prefix=CLMS_WSI",
        "product=WIC",
        "pixel_spacing=020m",
        "tile_id=T33WXP",
        "sensing_datetime=20201024T103021",
        "platform=S2B",
        "version=V100",
        "file_id=WIC",
        "extension=tif",
    ]
    assert cli.main() == 0
    captured = capsys.readouterr()
    assert (
        captured.out.strip()
        == "CLMS_WSI_WIC_020m_T33WXP_20201024T103021_S2B_V100_WIC.tif"
    )


def test_cli_assemble_fapar_success(capsys):
    sys.argv = [
        'parseo',
        'assemble',
        'prefix=CLMS_VPP',
        'product=FAPAR',
        'resolution=100m',
        'tile_id=T32TNS',
        'start_date=20210101',
        'end_date=20210110',
        'version=V100',
        'file_id=FAPAR',
        'extension=tif',
    ]
    assert cli.main() == 0
    captured = capsys.readouterr()
    assert (
        captured.out.strip()
        == 'CLMS_VPP_FAPAR_100m_T32TNS_20210101_20210110_V100_FAPAR.tif'
    )

def test_cli_assemble_missing_assembler(monkeypatch):
    real_import = builtins.__import__

    def fake_import(name, globals=None, locals=None, fromlist=(), level=0):
        if name == "parseo.assembler":
            raise ModuleNotFoundError
        return real_import(name, globals, locals, fromlist, level)

    monkeypatch.setattr(builtins, "__import__", fake_import)
    sys.argv = [
        "parseo",
        "assemble",
        "prefix=CLMS_WSI",
        "product=WIC",
        "pixel_spacing=020m",
        "tile_id=T33WXP",
        "sensing_datetime=20201024T103021",
        "platform=S2B",
        "version=V100",
        "file_id=WIC",
        "extension=tif",
    ]
    with pytest.raises(SystemExit) as exc:
        cli.main()
    msg = str(exc.value)
    assert "requires parseo.assembler" in msg
    assert "standard parseo installation" in msg


def test_fields_json_invalid_string():
    sys.argv = ["parseo", "assemble", "--fields-json", "{"]
    with pytest.raises(SystemExit) as exc:
        cli.main()
    assert "--fields-json is not valid JSON" in str(exc.value)


def test_fields_json_invalid_stdin(monkeypatch):
    sys.argv = ["parseo", "assemble", "--fields-json", "-"]
    monkeypatch.setattr(sys, "stdin", io.StringIO("{"))
    with pytest.raises(SystemExit) as exc:
        cli.main()
    assert "--fields-json '-' is not valid JSON" in str(exc.value)


def test_list_schemas_exposes_known_families():
    fams = list_schemas()
    assert "S2" in fams
    assert "S1" in fams


def test_cli_list_schemas_outputs_families(capsys):
    assert cli.main(["list-schemas"]) == 0
    out = capsys.readouterr().out.splitlines()
    assert "S1" in out
    assert "S2" in out
    assert all("index.json" not in line for line in out)


def test_cli_schema_info(capsys):
    assert cli.main(["schema-info", "S2"]) == 0
    out = capsys.readouterr().out
    data = json.loads(out)
    assert data["schema_id"] == "copernicus:sentinel:s2"
    assert "platform" in data["fields"]
    assert data["fields"]["platform"]["description"] == "Spacecraft unit"
    assert isinstance(data.get("template"), str)
    assert isinstance(data.get("examples"), list)
    assert data["examples"]
    assert all(isinstance(x, str) for x in data["examples"])

<<<<<<< HEAD

=======
>>>>>>> f8b25af2
def test_cli_stac_sample_custom_url(monkeypatch, capsys):
    calls = {}

    def fake_sample(collection, samples=5, *, base_url):
        calls["collection"] = collection
        calls["samples"] = samples
        calls["base_url"] = base_url
        return ["a", "b"]

    monkeypatch.setattr(cli, "sample_collection_filenames", fake_sample)
    sys.argv = [
        "parseo",
        "stac-sample",
        "COL",
        "--samples",
        "2",
        "--stac-url",
        "http://example",
    ]
    assert cli.main() == 0
    out = capsys.readouterr().out.splitlines()
    assert out == ["a", "b"]
    assert calls == {
        "collection": "COL",
        "samples": 2,
        "base_url": "http://example",
    }

<<<<<<< HEAD

=======
>>>>>>> f8b25af2
def test_cli_stac_sample_requires_url(capsys):
    with pytest.raises(SystemExit):
        cli.main(["stac-sample", "COL"])
    err = capsys.readouterr().err
    assert "--stac-url" in err<|MERGE_RESOLUTION|>--- conflicted
+++ resolved
@@ -121,10 +121,6 @@
     assert data["examples"]
     assert all(isinstance(x, str) for x in data["examples"])
 
-<<<<<<< HEAD
-
-=======
->>>>>>> f8b25af2
 def test_cli_stac_sample_custom_url(monkeypatch, capsys):
     calls = {}
 
@@ -153,10 +149,6 @@
         "base_url": "http://example",
     }
 
-<<<<<<< HEAD
-
-=======
->>>>>>> f8b25af2
 def test_cli_stac_sample_requires_url(capsys):
     with pytest.raises(SystemExit):
         cli.main(["stac-sample", "COL"])

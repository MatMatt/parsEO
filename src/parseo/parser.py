# src/parseo/parser.py
from __future__ import annotations

from dataclasses import dataclass
from importlib.resources import files, as_file
from pathlib import Path
from typing import Any, Dict, Iterator, Optional, Iterable
import re
from functools import lru_cache
from ._json import load_json
from .template import compile_template, _field_regex

# Root folder inside the package where JSON schemas live
SCHEMAS_ROOT = "schemas"


@dataclass(frozen=True)
class ParseResult:
    """Result of a parsing attempt."""
    valid: bool
    fields: Dict[str, str]
    version: Optional[str] = None
    status: Optional[str] = None
    match_family: Optional[str] = None  # e.g., "S1", "S2", "LANDSAT"


@dataclass(frozen=True)
class ParseError(Exception):
    """Raised when a filename nearly matches a schema but fails on a field."""

    field: str
    expected: str
    value: str

    def __str__(self) -> str:  # pragma: no cover - trivial
        return (
            f"Invalid value '{self.value}' for field '{self.field}': expected {self.expected}"
        )


@dataclass(frozen=True)
class _FamilyInfo:
    """Metadata about a mission family discovered from ``index.json`` files."""

    tokens: tuple[str, ...]
    schema_path: Path
    version: Optional[str] = None
    status: Optional[str] = None


# ---------------------------
# Schema discovery (recursive)
# ---------------------------

def _iter_schema_paths(pkg: str) -> Iterator[Path]:
    """
    Yield all *.json schema files recursively under `schemas/`.
    Zip-safe via importlib.resources so it works from wheels and editable installs.
    """
    root = files(pkg).joinpath(SCHEMAS_ROOT)
    # as_file gives us a real filesystem path even if resources are zipped
    with as_file(root) as root_path:
        base = Path(root_path)
        if not base.exists():
            return
        yield from (p for p in base.rglob("*.json") if p.is_file())


@lru_cache(maxsize=32)
def _get_schema_paths(pkg: str) -> list[Path]:
    """Return all schema JSON paths for ``pkg``.

    The result is cached to avoid repeated filesystem scans when parsing
    multiple filenames.
    """
    return list(_iter_schema_paths(pkg))


def _family_tokens_from_name(family: str) -> tuple[str, ...]:
    """Return tokens used to hint the family from a filename prefix."""

    fam = family.upper()
    tokens = {fam}
    m = re.fullmatch(r"S(\d+)([A-Z]*)", fam)
    if m:
        num, suffix = m.groups()
        tokens.add(f"SENTINEL-{num}{suffix}")
    return tuple(tokens)


@lru_cache(maxsize=1)
def _discover_family_info(pkg: str) -> Dict[str, _FamilyInfo]:
    """Scan ``schemas`` for ``index.json`` files to discover mission families."""

    root = files(pkg).joinpath(SCHEMAS_ROOT)
    info: Dict[str, _FamilyInfo] = {}
    with as_file(root) as root_path:
        base = Path(root_path)
        if not base.exists():
            return info
        for index_path in base.rglob("index.json"):
            try:
                data = load_json(index_path)
            except Exception:
                continue
            family = data.get("family")
            if not isinstance(family, str):
                continue
            versions = data.get("versions") or []
            schema_file = None
            current = None
            if isinstance(versions, list):
                current = next(
                    (v for v in versions if v.get("status") == "current"),
                    versions[0] if versions else None,
                )
                if current and isinstance(current.get("file"), str):
                    schema_file = index_path.parent / current["file"]
            if schema_file is None:
                continue
            info[family.upper()] = _FamilyInfo(
                tokens=_family_tokens_from_name(family),
                schema_path=schema_file,
                version=current.get("version") if isinstance(current, dict) else None,
                status=current.get("status") if isinstance(current, dict) else None,
            )
    return info


# ---------------------------
# Core helpers
# ---------------------------

@lru_cache(maxsize=256)
def _load_json_from_path(path: Path) -> Dict:
    return load_json(path)


@lru_cache(maxsize=512)
def _compile_pattern(pattern: str) -> re.Pattern:
    return re.compile(pattern)


def _pattern_from_schema(schema: Dict) -> Optional[str]:
    """Return a compiled regex pattern derived from schema's template.

    The result is cached inside the schema object. If a ``template`` key is
    present it is compiled via :func:`compile_template`. Otherwise a legacy
    ``filename_pattern`` is used as-is.
    """

    cached = schema.get("_compiled_pattern")
    if cached:
        return cached

    template = schema.get("template")
    if isinstance(template, str):
        fields = schema.get("fields", {})
        pattern, order = compile_template(template, fields)
        schema["_compiled_pattern"] = pattern
        if "fields_order" not in schema and order:
            schema["fields_order"] = order
        return pattern

    patt = schema.get("filename_pattern")
    if isinstance(patt, str):
        schema["_compiled_pattern"] = patt
        return patt

    return None


def _match_filename(name: str, schema: Dict) -> Optional[re.Match]:
    patt = _pattern_from_schema(schema)
    if not isinstance(patt, str) or not patt:
        return None
    rx = _compile_pattern(patt)
    return rx.match(name)


def _extract_fields(name: str, schema: Dict) -> Dict[str, str]:
    """
    Extract named groups as fields from 'name' using the schema's regex.
    If the regex doesn't match, return an empty dict.
    """
    m = _match_filename(name, schema)
    return m.groupdict() if m else {}


def _try_validate(name: str, schema: Dict) -> bool:
    return _match_filename(name, schema) is not None


def _named_group_spans(pattern: str) -> Dict[str, tuple[int, int]]:
    spans: Dict[str, tuple[int, int]] = {}
    stack: list[tuple[Optional[str], int]] = []
    i = 0
    in_class = False
    while i < len(pattern):
        ch = pattern[i]
        if ch == "\\":
            i += 2
            continue
        if in_class:
            if ch == "]":
                in_class = False
            i += 1
            continue
        if ch == "[":
            in_class = True
            i += 1
            continue
        if ch == "(":
            if pattern.startswith("(?P<", i):
                j = i + 4
                k = pattern.index(">", j)
                name = pattern[j:k]
                stack.append((name, i))
                i = k + 1
            else:
                stack.append((None, i))
                i += 1
            continue
        if ch == ")":
            name, start = stack.pop()
            if name:
                spans[name] = (start, i + 1)
            i += 1
            continue
        i += 1
    return spans


def _explain_match_failure(name: str, schema: Dict) -> Optional[tuple[str, str, str]]:
    pattern = _pattern_from_schema(schema)
    fields = schema.get("fields", {})
    order = schema.get("fields_order", [])
    if not pattern or not order:
        return None
    spans = _named_group_spans(pattern)
    for i, field in enumerate(order):
        next_start = spans[order[i + 1]][0] if i + 1 < len(order) else len(pattern) - 1
        prefix_pat = pattern[:next_start] + ".*$"
        if not _compile_pattern(prefix_pat).match(name):
            before_pat = pattern[:spans[field][0]]
            m_before = _compile_pattern(before_pat).match(name)
            start_pos = len(m_before.group(0)) if m_before else 0
            spec = fields.get(field, {})
            field_rx = re.compile(_field_regex(spec))
            m_field = field_rx.match(name[start_pos:])
            if m_field:
                value = m_field.group(0)
            else:
                end_pos = len(name)
                for sep in ["_", ".", "-"]:
                    idx = name.find(sep, start_pos)
                    if idx != -1:
                        end_pos = min(end_pos, idx)
                value = name[start_pos:end_pos]
            if "enum" in spec:
                expected = f"one of {spec['enum']}"
            elif "pattern" in spec:
                expected = f"pattern {spec['pattern']}"
            else:
                expected = "a different value"
            return field, expected, value
    return None


# ---------------------------
# Public API
# ---------------------------


def list_schemas(pkg: str = __package__) -> list[str]:
    """Return a list of available mission family names."""

    info = _discover_family_info(pkg)
    return sorted(info.keys())


def describe_schema(family: str, pkg: str = __package__) -> dict[str, Any]:
    """Return schema metadata and field descriptions for ``family``."""

    info = _discover_family_info(pkg)
    meta = info.get(family.upper())
    if meta is None:
        raise KeyError(f"Unknown family: {family}")

    schema = _load_json_from_path(meta.schema_path)
    fields: Dict[str, Dict[str, Any]] = {}
    for name, spec in schema.get("fields", {}).items():
        if isinstance(spec, dict):
            fields[name] = {
                k: spec[k]
                for k in ("type", "enum", "pattern", "description")
                if k in spec
            }

    out: Dict[str, Any] = {
        "schema_id": schema.get("schema_id"),
        "description": schema.get("description"),
        "fields": fields,
    }

    template = schema.get("template")
    if isinstance(template, str):
        out["template"] = template

    examples = schema.get("examples")
    if isinstance(examples, list):
        out["examples"] = [e for e in examples if isinstance(e, str)]

    return out


def parse_auto(name: str) -> ParseResult:
    """
    Try to parse `name` by matching it against any schema under schemas/**.json.
    A quick 'family' hint is derived from the filename prefix by dynamically
    inspecting available ``index.json`` files. Returns a ParseResult on success;
    raises RuntimeError if nothing matches.
    """
    pkg = __package__  # e.g., "parseo"
    info = _discover_family_info(pkg)

    # Quick family hint based on discovered tokens
    product_hint = None
    u = name.upper()
    for fam, meta in info.items():
        if any(u.startswith(tok) for tok in meta.tokens):
            product_hint = fam
            break

    # Try hinted schema first (if any)
    hinted_meta = info.get(product_hint) if product_hint else None
    hinted = hinted_meta.schema_path if hinted_meta else None
    if hinted and hinted.exists():
        try:
            schema = _load_json_from_path(hinted)
            if _try_validate(name, schema):
                return ParseResult(
                    valid=True,
                    fields=_extract_fields(name, schema),
                    version=hinted_meta.version if hinted_meta else None,
                    status=hinted_meta.status if hinted_meta else None,
                    match_family=product_hint,
                )
            mismatch = _explain_match_failure(name, schema)
            if mismatch:
                field, expected, value = mismatch
                raise ParseError(field, expected, value)
        except ParseError:
            raise
        except Exception:
            # If hinted schema is unreadable, fall back to brute force
            pass

    # Fallback: brute-force across all schemas (recursive)
    candidates = _get_schema_paths(pkg)
    if not candidates:
        # No schema files packaged at all
        raise FileNotFoundError(f"No schemas packaged under {pkg}/{SCHEMAS_ROOT}.")

    first_error: Optional[Exception] = None
    near_miss: Optional[ParseError] = None
    for p in candidates:
        try:
            schema = _load_json_from_path(p)
        except Exception as e:
            if first_error is None:
                first_error = e
            continue
        if _try_validate(name, schema):
            matched_family = None
            version = None
            status = None
            for fam_name, meta in info.items():
                if meta.schema_path == p:
                    matched_family = fam_name
                    version = meta.version
                    status = meta.status
                    break
            return ParseResult(
                valid=True,
                fields=_extract_fields(name, schema),
                version=version,
                status=status,
                match_family=matched_family or product_hint,
            )
        if near_miss is None:
            mismatch = _explain_match_failure(name, schema)
            if mismatch:
                field, expected, value = mismatch
                near_miss = ParseError(field, expected, value)

    # Nothing matched — provide a helpful error listing what we saw
    with as_file(files(pkg).joinpath(SCHEMAS_ROOT)) as rp:
        base = Path(rp)
        seen = [str(q.relative_to(base)) for q in base.rglob("*.json")] if base.exists() else []
    msg = (
        "No schema matched the provided name. "
        f"Looked recursively under {pkg}/{SCHEMAS_ROOT}/ and found "
        f"{len(seen)} file(s): {seen[:8]}{'…' if len(seen) > 8 else ''}"
    )
    if near_miss is not None:
        raise near_miss
    if first_error is not None:
        msg += f". First error while reading schemas: {first_error}"
        raise RuntimeError(msg) from first_error
    raise RuntimeError(msg)


<<<<<<< HEAD
def validate_schema_examples(
    paths: Iterable[str | Path] | None = None,
    pkg: str = __package__,
) -> None:
    """Validate example filenames declared in schema files.

    Parameters
    ----------
    paths: Iterable[str | Path], optional
        Specific schema JSON files to validate. When omitted, all bundled
        schemas for *pkg* are checked.
    pkg: str, optional
        Package name from which to discover schemas when *paths* is ``None``.

    Raises
    ------
    ValueError
        If an example cannot be parsed or fails to reassemble to the original
        string.
    """

    _get_schema_paths.cache_clear()
    schema_paths = [Path(p) for p in paths] if paths else _get_schema_paths(pkg)

    from .assembler import assemble  # local import to avoid cycle

    for schema_path in schema_paths:
=======
def validate_schema_examples(pkg: str | None = None) -> list[str]:
    """Validate that schema examples parse and assemble correctly.

    Returns a list of failure messages. The list is empty if all examples
    round-trip successfully.
    """

    from .assembler import assemble

    pkg = pkg or __package__
    _get_schema_paths.cache_clear()
    failures: list[str] = []
    for schema_path in _get_schema_paths(pkg):
>>>>>>> cd3d3d91
        schema = _load_json_from_path(schema_path)
        examples = schema.get("examples")
        if not isinstance(examples, list):
            continue
        for example in examples:
            if not isinstance(example, str):
                continue
<<<<<<< HEAD
            res = parse_auto(example)
            if not res.valid:
                raise ValueError(f"Parsing failed for {example}")
            fields = {k: v for k, v in res.fields.items() if v is not None}
            assembled = assemble(schema_path, fields)
            if assembled != example:
                raise ValueError(f"Round trip failed for {example}")
=======
            try:
                result = parse_auto(example)
            except Exception as exc:  # pragma: no cover - unexpected
                failures.append(
                    f"{schema_path}: parsing failed for {example!r}: {exc}"
                )
                continue
            if not result.valid:
                failures.append(f"{schema_path}: parsing failed for {example!r}")
                continue
            fields = {k: v for k, v in result.fields.items() if v is not None}
            try:
                assembled = assemble(schema_path, fields)
            except Exception as exc:  # pragma: no cover - unexpected
                failures.append(
                    f"{schema_path}: assembling failed for {example!r}: {exc}"
                )
                continue
            if assembled != example:
                failures.append(
                    f"{schema_path}: assembled {assembled!r} != example {example!r}"
                )
    return failures
>>>>>>> cd3d3d91
<|MERGE_RESOLUTION|>--- conflicted
+++ resolved
@@ -411,7 +411,6 @@
     raise RuntimeError(msg)
 
 
-<<<<<<< HEAD
 def validate_schema_examples(
     paths: Iterable[str | Path] | None = None,
     pkg: str = __package__,
@@ -439,21 +438,6 @@
     from .assembler import assemble  # local import to avoid cycle
 
     for schema_path in schema_paths:
-=======
-def validate_schema_examples(pkg: str | None = None) -> list[str]:
-    """Validate that schema examples parse and assemble correctly.
-
-    Returns a list of failure messages. The list is empty if all examples
-    round-trip successfully.
-    """
-
-    from .assembler import assemble
-
-    pkg = pkg or __package__
-    _get_schema_paths.cache_clear()
-    failures: list[str] = []
-    for schema_path in _get_schema_paths(pkg):
->>>>>>> cd3d3d91
         schema = _load_json_from_path(schema_path)
         examples = schema.get("examples")
         if not isinstance(examples, list):
@@ -461,7 +445,6 @@
         for example in examples:
             if not isinstance(example, str):
                 continue
-<<<<<<< HEAD
             res = parse_auto(example)
             if not res.valid:
                 raise ValueError(f"Parsing failed for {example}")
@@ -469,28 +452,3 @@
             assembled = assemble(schema_path, fields)
             if assembled != example:
                 raise ValueError(f"Round trip failed for {example}")
-=======
-            try:
-                result = parse_auto(example)
-            except Exception as exc:  # pragma: no cover - unexpected
-                failures.append(
-                    f"{schema_path}: parsing failed for {example!r}: {exc}"
-                )
-                continue
-            if not result.valid:
-                failures.append(f"{schema_path}: parsing failed for {example!r}")
-                continue
-            fields = {k: v for k, v in result.fields.items() if v is not None}
-            try:
-                assembled = assemble(schema_path, fields)
-            except Exception as exc:  # pragma: no cover - unexpected
-                failures.append(
-                    f"{schema_path}: assembling failed for {example!r}: {exc}"
-                )
-                continue
-            if assembled != example:
-                failures.append(
-                    f"{schema_path}: assembled {assembled!r} != example {example!r}"
-                )
-    return failures
->>>>>>> cd3d3d91

--- conflicted
+++ resolved
@@ -277,27 +277,7 @@
     asset_role: str | None = None,
 ) -> dict[str, list[str]]:
     """Return sample asset filenames from a STAC collection.
-
-<<<<<<< HEAD
-    Parameters
-    ----------
-    collection:
-        STAC collection ID or known alias.
-    samples:
-        Number of sample filenames to return. Defaults to five.
-    base_url:
-        Root URL of the STAC API.
-    asset_role:
-        Optional asset role to select specific assets. When omitted, the first
-        asset of each item is used.
-
-    Returns
-    -------
-    dict[str, list[str]]
-        Mapping of the normalized collection ID to a list of asset filenames.
-=======
     Users should call :func:`scrape_catalog` instead.
->>>>>>> e1bdbf71
     """
 
     try:  # pragma: no cover - exercised when dependency missing

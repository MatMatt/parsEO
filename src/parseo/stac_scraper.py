"""STAC helpers backed by ``pystac-client``.

This module mirrors the utilities in :mod:`parseo.stac_dataspace` but relies on
``pystac-client`` for STAC catalog traversal.  Use these helpers when the extra
features of ``pystac-client`` are required.  For a lightweight alternative that
only depends on the Python standard library see
:mod:`parseo.stac_dataspace`.
"""
from __future__ import annotations

from pathlib import Path
from urllib.parse import urlparse

<<<<<<< HEAD

# Mapping of common collection aliases to their official STAC IDs.
# Keys and values are uppercase so lookups can be performed on normalized
# ``str.upper`` versions of user supplied IDs.
STAC_ID_ALIASES: dict[str, str] = {
    "SENTINEL2_L2A": "SENTINEL-2-L2A",
    "S2_L2A": "SENTINEL-2-L2A",
    "SENTINEL2_L1C": "SENTINEL-2-L1C",
    "S2_L1C": "SENTINEL-2-L1C",
}


def _norm_collection_id(collection_id: str) -> str:
    """Return the official STAC collection ID for ``collection_id``."""
    cid = collection_id.upper()
    return STAC_ID_ALIASES.get(cid, cid)
=======
from .stac_dataspace import _norm_base
>>>>>>> 9ccc777f

def list_collections_client(base_url: str, *, deep: bool = False) -> list[str]:
    """Return collection IDs from a STAC API using ``pystac-client``.

    Parameters mirror :func:`parseo.stac_dataspace.list_collections_http` but
    this variant requires the optional ``pystac-client`` dependency.  It is
    suitable when more advanced STAC handling is needed, at the cost of pulling
    in the external library.
    """
    try:
        from pystac_client import Client
    except Exception as exc:  # pragma: no cover - exercised when dependency missing
        raise SystemExit(
            "pystac-client is required for list_collections_client"
        ) from exc

    base = _norm_base(base_url)
    client = Client.open(base)
    collections = {c.id for c in client.get_collections()}
    if not deep:
        return sorted(collections)

    # Breadth-first traversal of child catalogs.
    to_visit = list(client.get_children())
    visited: set[str] = set()
    while to_visit:
        child = to_visit.pop()
        href = getattr(child, "href", None) or getattr(child, "target", None)
        if not href or href in visited:
            continue
        visited.add(href)
        sub_client = Client.open(href)
        collections.update(c.id for c in sub_client.get_collections())
        to_visit.extend(sub_client.get_children())

    return sorted(collections)


# Backwards compatible alias mirroring :mod:`parseo.stac_dataspace`
list_collections = list_collections_client


def search_stac_and_download(
    *,
    stac_url: str,
    collections: str | list[str],
    bbox: list[float] | tuple[float, float, float, float],
    datetime: str,
    dest_dir: str | Path,
) -> Path:
    """Download the first asset matching a STAC search.

    The search is performed via :mod:`pystac-client` and the asset is retrieved
    with :mod:`requests`. ``dest_dir`` is created if needed and the path to the
    downloaded file is returned.

    ``collections`` may be a single string or a list of strings. A lone
    string will be wrapped in a list before querying.

    Raises
    ------
    FileNotFoundError
        If the STAC search yields no downloadable assets or all downloads
        fail.
    """

    try:
        from pystac_client import Client
    except Exception as exc:  # pragma: no cover - exercised when dependency missing
        raise SystemExit(
            "pystac-client is required for search_stac_and_download"
        ) from exc

    try:
        import requests
    except Exception as exc:  # pragma: no cover - exercised when dependency missing
        raise SystemExit("requests is required for search_stac_and_download") from exc
    if isinstance(collections, str):
        collections = [collections]

    collections = [_norm_collection_id(c) for c in collections]

    stac_url = _norm_base(stac_url)
    client = Client.open(stac_url)
    search = client.search(collections=collections, bbox=bbox, datetime=datetime)
    for item in search.items():
        for asset in item.assets.values():
            href = getattr(asset, "href", None)
            if not href:
                continue
            name = getattr(asset, "title", None)
            if not name:
                name = Path(urlparse(href).path).name
            dest_dir_path = Path(dest_dir)
            dest_dir_path.mkdir(parents=True, exist_ok=True)
            dest_path = dest_dir_path / name
            try:
                with requests.get(href, stream=True) as resp:
                    resp.raise_for_status()
                    with open(dest_path, "wb") as fh:
                        for chunk in resp.iter_content(chunk_size=8192):
                            if chunk:
                                fh.write(chunk)
                return dest_path
            except requests.HTTPError:
                continue
    raise FileNotFoundError("No matching assets found")<|MERGE_RESOLUTION|>--- conflicted
+++ resolved
@@ -11,8 +11,6 @@
 from pathlib import Path
 from urllib.parse import urlparse
 
-<<<<<<< HEAD
-
 # Mapping of common collection aliases to their official STAC IDs.
 # Keys and values are uppercase so lookups can be performed on normalized
 # ``str.upper`` versions of user supplied IDs.
@@ -23,14 +21,10 @@
     "S2_L1C": "SENTINEL-2-L1C",
 }
 
-
 def _norm_collection_id(collection_id: str) -> str:
     """Return the official STAC collection ID for ``collection_id``."""
     cid = collection_id.upper()
     return STAC_ID_ALIASES.get(cid, cid)
-=======
-from .stac_dataspace import _norm_base
->>>>>>> 9ccc777f
 
 def list_collections_client(base_url: str, *, deep: bool = False) -> list[str]:
     """Return collection IDs from a STAC API using ``pystac-client``.

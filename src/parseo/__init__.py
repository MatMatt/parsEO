from .parser import parse_auto, validate_schema_examples
from .assembler import assemble, assemble_auto, clear_schema_cache
<<<<<<< HEAD
from .validator import validate_schema_examples
from .schema_registry import (
    list_schema_families,
    list_schema_versions,
    get_schema_path,
)
=======
>>>>>>> 7596e8c8

__all__ = [
    "parse_auto",
    "assemble",
    "assemble_auto",
    "clear_schema_cache",
    "validate_schema_examples",
    "list_schema_families",
    "list_schema_versions",
    "get_schema_path",
]

try:  # pragma: no cover - import failure handled for graceful degradation
    from . import parser  # noqa: F401  # import for side effect and re-export
except Exception:  # ImportError and others
    pass
else:
    __all__.append("parser")<|MERGE_RESOLUTION|>--- conflicted
+++ resolved
@@ -1,14 +1,11 @@
 from .parser import parse_auto, validate_schema_examples
 from .assembler import assemble, assemble_auto, clear_schema_cache
-<<<<<<< HEAD
 from .validator import validate_schema_examples
 from .schema_registry import (
     list_schema_families,
     list_schema_versions,
     get_schema_path,
 )
-=======
->>>>>>> 7596e8c8
 
 __all__ = [
     "parse_auto",
